"""Sample training script: trains MinkLoc++ model on Oxford RobotCar dataset."""
from datetime import datetime
from pathlib import Path

import hydra
import torch
import wandb
from hydra.utils import instantiate
from omegaconf import DictConfig, OmegaConf

from opr.datasets.dataloader_factory import make_dataloaders
from opr.testing import test
from opr.training import epoch_loop
from opr.utils import flatten_dict, set_seed


<<<<<<< HEAD
@hydra.main(config_path="configs", config_name="config_is")
=======
@hydra.main(config_path="configs", config_name="config", version_base=None)
>>>>>>> 5301ccb0
def train(cfg: DictConfig):
    """Summary of training script.

    Args:
        cfg (DictConfig): config to train with
    """
    if not cfg.general.debug and not cfg.wandb.disabled:
        config_dict = OmegaConf.to_container(cfg, resolve=True, throw_on_missing=True)
        wandb.init(
            name=cfg.wandb.run_name,
            project=cfg.wandb.project,
            settings=wandb.Settings(start_method="thread"),
            config=config_dict,
        )
        wandb.save(f"configs/{wandb.run.name}.yaml")
        run_name = wandb.run.name
    else:
        run_name = "debug"

    checkpoints_dir = (
        Path(cfg.general.checkpoints_dir) / f"{datetime.now().strftime('%Y-%m-%d-%H-%M-%S')}_{run_name}"
    )
    if not checkpoints_dir.exists():
        checkpoints_dir.mkdir(parents=True)

    set_seed(seed=cfg.general.seed, make_deterministic=False)  # we cannot use determenistic operators here :(
    print(f"=> Seed: {cfg.general.seed}")

    print("=> Instantiating model...")
    model = instantiate(cfg.model)

    print("=> Instantiating loss...")
    loss_fn = instantiate(cfg.loss)

    print("=> Making dataloaders...")
    dataloaders = make_dataloaders(
        dataset_cfg=cfg.dataset.dataset,
        batch_sampler_cfg=cfg.dataset.sampler,
        num_workers=cfg.dataset.num_workers,
    )

    print("=> Instantiating optimizer...")
    params_list = []
<<<<<<< HEAD
    for modality in cfg.general.modalities:
        print(f"Modality: {modality}")
=======
    modalities = list(set([m.split("_")[0] for m in cfg.general.modalities]))
    for modality in modalities:
>>>>>>> 5301ccb0
        params_list.append(
            {
                "params": getattr(model, f"{modality}_module").parameters(),
                "lr": cfg.optimizer.learning_rates[f"{modality}_lr"],
            }
        )
    optimizer = instantiate(cfg.optimizer.fn, params=params_list)
    print("Instantiating scheduler...")
    scheduler = instantiate(cfg.scheduler, optimizer=optimizer)

    model = model.to(cfg.general.device)

    # ==========> TRAIN LOOP:

    best_recall_at_1 = 0.0

    for epoch in range(cfg.general.epochs):
        print(f"\n\n=====> Epoch {epoch+1}:")
        # TODO: resolve mypy typing here
        train_batch_size = dataloaders["train"].batch_sampler.batch_size  # type: ignore
        val_batch_size = dataloaders["val"].batch_sampler.batch_size  # type: ignore

        print("\n=> Training:\n")

        train_stats, train_rate_non_zero = epoch_loop(
            dataloader=dataloaders["train"],
            model=model,
            loss_fn=loss_fn,
            optimizer=optimizer,
            scheduler=scheduler,
            phase="train",
            device=cfg.general.device,
        )

        print(f"\ntrain_rate_non_zero = {train_rate_non_zero}")

        batch_expansion_th = cfg.general.batch_expansion_th
        if batch_expansion_th is not None:
            if batch_expansion_th == 1.0:
                print("Batch expansion rate is set to every epoch. Increasing batch size.")
                # TODO: resolve mypy typing here
                dataloaders["train"].batch_sampler.expand_batch()  # type: ignore
            elif train_rate_non_zero is None:
                print(
                    "\nWARNING: 'batch_expansion_th' was set, but 'train_rate_non_zero' is None. ",
                    "The batch size was not expanded.",
                )
            elif train_rate_non_zero < batch_expansion_th:
                print(
                    "Average non-zero triplet ratio is less than threshold: ",
                    f"{train_rate_non_zero} < {batch_expansion_th}",
                )
                # TODO: resolve mypy typing here
                dataloaders["train"].batch_sampler.expand_batch()  # type: ignore

        print("\n=> Validating:\n")

        val_stats, val_rate_non_zero = epoch_loop(
            dataloader=dataloaders["val"],
            model=model,
            loss_fn=loss_fn,
            optimizer=optimizer,
            phase="val",
            device=cfg.general.device,
        )

        print(f"\nval_rate_non_zero = {val_rate_non_zero}")

        print("\n=> Testing:\n")

        recall_at_n, recall_at_one_percent, mean_top1_distance = test(
            model=model,
<<<<<<< HEAD
            #? Trying to make it config-aware
            descriptor_key="fusion" if len(cfg.general.modalities) > 1 else cfg.general.modalities[0],
=======
            descriptor_key=cfg.general.test_modality,
>>>>>>> 5301ccb0
            dataloader=dataloaders["test"],
            device=cfg.general.device,
        )

        stats_dict = {}
        stats_dict["test"] = {
            "mean_top1_distance": mean_top1_distance,
            "recall_at_1%": recall_at_one_percent,
            "recall_at_1": recall_at_n[0],
            "recall_at_3": recall_at_n[2],
            "recall_at_5": recall_at_n[4],
            "recall_at_10": recall_at_n[9],
        }
        stats_dict["train"] = train_stats
        stats_dict["train"]["batch_size"] = train_batch_size
        stats_dict["val"] = val_stats
        stats_dict["val"]["batch_size"] = val_batch_size

        wandb.log({'Test recall_at_1': recall_at_n[0],
                   'Test Mean Recall@1%': recall_at_one_percent,
                   'Test Mean top-1 distance': mean_top1_distance,
                   'batch_size': train_stats['batch_size'],
                   'train_total_loss': train_stats['total_loss'],
                   'val_total_loss': val_stats['total_loss']})

        # saving checkpoints
        checkpoint_dict = {
            "epoch": epoch + 1,
            "stats_dict": stats_dict,
            "model_state_dict": model.state_dict(),
            "optimizer_state_dict": optimizer.state_dict(),
        }
        torch.save(checkpoint_dict, checkpoints_dir / f"epoch_{epoch+1}.pth")
        # wandb logging
        if not cfg.general.debug and not cfg.wandb.disabled:
            wandb.log(flatten_dict(stats_dict))
            wandb.save(str((checkpoints_dir / f"epoch_{epoch+1}.pth").relative_to(".")))
        if recall_at_n[0] > best_recall_at_1:
            print("Recall@1 improved!")
            torch.save(checkpoint_dict, checkpoints_dir / "best.pth")
            best_recall_at_1 = recall_at_n[0]
            if not cfg.general.debug and not cfg.wandb.disabled:
                wandb.save(str((checkpoints_dir / "best.pth").relative_to(".")))


if __name__ == "__main__":
    train()<|MERGE_RESOLUTION|>--- conflicted
+++ resolved
@@ -14,11 +14,7 @@
 from opr.utils import flatten_dict, set_seed
 
 
-<<<<<<< HEAD
-@hydra.main(config_path="configs", config_name="config_is")
-=======
 @hydra.main(config_path="configs", config_name="config", version_base=None)
->>>>>>> 5301ccb0
 def train(cfg: DictConfig):
     """Summary of training script.
 
@@ -62,13 +58,8 @@
 
     print("=> Instantiating optimizer...")
     params_list = []
-<<<<<<< HEAD
-    for modality in cfg.general.modalities:
-        print(f"Modality: {modality}")
-=======
     modalities = list(set([m.split("_")[0] for m in cfg.general.modalities]))
     for modality in modalities:
->>>>>>> 5301ccb0
         params_list.append(
             {
                 "params": getattr(model, f"{modality}_module").parameters(),
@@ -141,12 +132,7 @@
 
         recall_at_n, recall_at_one_percent, mean_top1_distance = test(
             model=model,
-<<<<<<< HEAD
-            #? Trying to make it config-aware
-            descriptor_key="fusion" if len(cfg.general.modalities) > 1 else cfg.general.modalities[0],
-=======
             descriptor_key=cfg.general.test_modality,
->>>>>>> 5301ccb0
             dataloader=dataloaders["test"],
             device=cfg.general.device,
         )
