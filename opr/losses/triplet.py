--- conflicted
+++ resolved
@@ -20,11 +20,7 @@
     Code adopted from repository: https://github.com/jac99/MinkLocMultimodal, MIT License
     """
 
-<<<<<<< HEAD
-    valid_modalities = ("image", "cloud", "semantic", "fusion")
-=======
-    valid_modalities = ("image", "cloud", "fusion", "text")
->>>>>>> fbc7a5e5
+    valid_modalities = ("image", "cloud", "semantic", "text", "fusion")
 
     def __init__(
         self,
