--- conflicted
+++ resolved
@@ -19,11 +19,6 @@
 class NCLTDataset(BaseDataset):
     """NCLT dataset implementation."""
 
-<<<<<<< HEAD
-    valid_modalities = ("image", "cloud", "semantic")
-
-=======
->>>>>>> 5301ccb0
     def __init__(
         self,
         dataset_root: Union[str, Path],
@@ -86,14 +81,6 @@
             im = cv2.cvtColor(im, cv2.COLOR_BGR2RGB)
             im = self.image_transform(im)
             data["image"] = im
-<<<<<<< HEAD
-        if "semantic" in self.modalities and self.semantic_subdir is not None:
-            im_filepath = track_dir / self.semantic_subdir / f"{row['image']}.png" # image id is equal to semantic mask id~
-            im = cv2.imread(str(im_filepath), cv2.IMREAD_UNCHANGED)
-            # im = cv2.cvtColor(im, cv2.COLOR_BGR2RGB)
-            im = self.semantic_transform(im)
-            data["semantic"] = im
-=======
 
         # TODO: implement multi-camera setup better?
         for n in range(6):
@@ -104,7 +91,12 @@
                 im = self.image_transform(im)
                 data[f"image_cam{n}"] = im
 
->>>>>>> 5301ccb0
+        if "semantic" in self.modalities and self.semantic_subdir is not None:
+            im_filepath = track_dir / self.semantic_subdir / f"{row['image']}.png" # image id is equal to semantic mask id~
+            im = cv2.imread(str(im_filepath), cv2.IMREAD_UNCHANGED)
+            # im = cv2.cvtColor(im, cv2.COLOR_BGR2RGB)
+            im = self.semantic_transform(im)
+            data["semantic"] = im
         if "cloud" in self.modalities and self.clouds_subdir is not None:
             pc_filepath = track_dir / self.clouds_subdir / f"{row['pointcloud']}.bin"
             pc = self._load_pc(pc_filepath)
