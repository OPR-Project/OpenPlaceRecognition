"""NCLT dataset implementation."""
from pathlib import Path
from typing import Dict, Literal, Optional, Tuple, Union

import cv2
import os
import pandas as pd
import numpy as np
import torch
from torch import Tensor

from opr.datasets.augmentations import (
    DefaultCloudSetTransform,
    DefaultCloudTransform,
    DefaultImageTransform,
    DefaultSemanticTransform,
    OneHotSemanticTransform
)
from opr.datasets.base import BaseDataset


class NCLTDataset(BaseDataset):
    """NCLT dataset implementation."""

    def __init__(
        self,
        dataset_root: Union[str, Path],
        subset: Literal["train", "val", "test"] = "train",
        modalities: Union[str, Tuple[str, ...]] = ("image", "cloud"),
        images_subdir: Optional[Union[str, Path]] = "lb3_small/Cam5",
<<<<<<< HEAD
        semantic_subdir: Optional[Union[str, Path]] = "lb3_segmentation_small/Cam5",
        mink_quantization_size: Optional[float] = 0.5,
        coords_limit: Tuple[int, int] = (-100, 100),
    ) -> None:
        """NCLT dataset implementation.

        Args:
            dataset_root (Union[str, Path]): Path to the dataset root directory.
            subset (Literal["train", "val", "test"]): Current subset to load. Defaults to "train".
            modalities (Union[str, Tuple[str, ...]]): List of modalities for which the data should be loaded.
                Defaults to ( "image", "cloud").
            images_subdir (Union[str, Path], optional): Images subdirectory path.
                Defaults to "lb3_small/Cam5".
            mink_quantization_size (float, optional): The quantization size for point clouds.
                Defaults to 0.5.
            coords_limit (Tuple[int, int]): Lower and upper limits for pointcloud's coordinates.
                Defaults to (-100, 100).

        Raises:
            ValueError: If images_subdir is undefined.
        """
        super().__init__(dataset_root, subset, modalities)

        if "chonky" in self.modalities:  #! It's a bit tricky but idk how to do it better now
            self.modalities.append('image')
            self.modalities.append('semantic')

        if "image" in self.modalities:
            if images_subdir:
                self.images_subdir = Path(images_subdir)
            else:
                raise ValueError(
                    "Given 'images' in 'modalities' argument, but 'images_subdir' is set to None"
                )

        if "semantic" in self.modalities:
            if semantic_subdir:
                self.semantic_subdir = Path(semantic_subdir)
            else:
                raise ValueError(
                    "Given 'semantic' in 'modalities' argument, but 'semantic_subdir' is set to None"
                )

        if "cloud" in self.modalities:
            self.clouds_subdir = Path("velodyne_data")

        self.mink_quantization_size = mink_quantization_size
        self.coords_limit = coords_limit

        self.image_transform = DefaultImageTransform(train=(self.subset == "train"))
        self.semantic_transform = DefaultSemanticTransform(train=(self.subset == "train"))
        self.cloud_transform = DefaultCloudTransform(train=(self.subset == "train"))
        self.cloud_set_transform = DefaultCloudSetTransform(train=(self.subset == "train"))

    def __getitem__(self, idx: int) -> Dict[str, Union[int, Tensor]]:  # noqa: D105
        data: Dict[str, Union[int, Tensor]] = {"idx": idx}
        row = self.dataset_df.iloc[idx]
        data["utm"] = torch.tensor(row[["northing", "easting"]].to_numpy(dtype=np.float32))
        track_dir = self.dataset_root / str(row["track"])
        if "image" in self.modalities and self.images_subdir is not None:
            im_filepath = track_dir / self.images_subdir / f"{row['image']}.png"
            im = cv2.imread(str(im_filepath))
            im = cv2.cvtColor(im, cv2.COLOR_BGR2RGB)
            im = self.image_transform(im)
            data["image"] = im

        # TODO: implement multi-camera setup better?
        for n in range(6):
            if f"image_cam{n}" in self.modalities:
                im_filepath = track_dir / f"lb3_small/Cam{n}" / f"{row['image']}.png"
                im = cv2.imread(str(im_filepath))
                im = cv2.cvtColor(im, cv2.COLOR_BGR2RGB)
                im = self.image_transform(im)
                data[f"image_cam{n}"] = im

        if "semantic" in self.modalities and self.semantic_subdir is not None:
            im_filepath = track_dir / self.semantic_subdir / f"{row['image']}.png" # image id is equal to semantic mask id~
            im = cv2.imread(str(im_filepath), cv2.IMREAD_UNCHANGED)
            # im = cv2.cvtColor(im, cv2.COLOR_BGR2RGB)
            im = self.semantic_transform(im)
            data["semantic"] = im
        if "cloud" in self.modalities and self.clouds_subdir is not None:
            pc_filepath = track_dir / self.clouds_subdir / f"{row['pointcloud']}.bin"
            pc = self._load_pc(pc_filepath)
            pc = self.cloud_transform(pc)
            data["cloud"] = pc
        return data

    def _load_pc(self, filepath: Union[str, Path]) -> Tensor:
        pc = np.fromfile(filepath, dtype=np.float32)
        pc = np.reshape(pc, (pc.shape[0] // 3, 3))
        in_range_idx = np.all(
            np.logical_and(self.coords_limit[0] <= pc, pc <= self.coords_limit[1]),  # select points in range
            axis=1,
        )
        pc = pc[in_range_idx]
        pc_tensor = torch.tensor(pc, dtype=torch.float32)
        return pc_tensor

class NCLTDataset_OneHotSemantic(BaseDataset):
    """NCLT dataset implementation."""

    def __init__(
        self,
        dataset_root: Union[str, Path],
        subset: Literal["train", "val", "test"] = "train",
        modalities: Union[str, Tuple[str, ...]] = ("image", "cloud"),
        images_subdir: Optional[Union[str, Path]] = "lb3_small/Cam5",
        semantic_subdir: Optional[Union[str, Path]] = "lb3_segmentation_small/Cam5",
=======
        text_embs_dir: Optional[Union[str, Path]] = "tfidf_pca",
>>>>>>> fbc7a5e5
        mink_quantization_size: Optional[float] = 0.5,
        coords_limit: Tuple[int, int] = (-100, 100),
    ) -> None:
        """NCLT dataset implementation.

        Args:
            dataset_root (Union[str, Path]): Path to the dataset root directory.
            subset (Literal["train", "val", "test"]): Current subset to load. Defaults to "train".
            modalities (Union[str, Tuple[str, ...]]): List of modalities for which the data should be loaded.
                Defaults to ( "image", "cloud").
            images_subdir (Union[str, Path], optional): Images subdirectory path.
                Defaults to "lb3_small/Cam5".
            mink_quantization_size (float, optional): The quantization size for point clouds.
                Defaults to 0.5.
            coords_limit (Tuple[int, int]): Lower and upper limits for pointcloud's coordinates.
                Defaults to (-100, 100).

        Raises:
            ValueError: If images_subdir is undefined.
        """
        super().__init__(dataset_root, subset, modalities)

        if "image" in self.modalities:
            if images_subdir:
                self.images_subdir = Path(images_subdir)
            else:
                raise ValueError(
                    "Given 'images' in 'modalities' argument, but 'images_subdir' is set to None"
                )

        if "semantic" in self.modalities:
            if semantic_subdir:
                self.semantic_subdir = Path(semantic_subdir)
            else:
                raise ValueError(
                    "Given 'semantic' in 'modalities' argument, but 'semantic_subdir' is set to None"
                )

        if "cloud" in self.modalities:
            self.clouds_subdir = Path("velodyne_data")

        self.mink_quantization_size = mink_quantization_size
        self.coords_limit = coords_limit

        self.image_transform = DefaultImageTransform(train=(self.subset == "train"))
        self.semantic_transform = OneHotSemanticTransform(train=(self.subset == "train"))
        self.cloud_transform = DefaultCloudTransform(train=(self.subset == "train"))
        self.cloud_set_transform = DefaultCloudSetTransform(train=(self.subset == "train"))
        
        # load text descriptions df
        self.text_embs_dir = text_embs_dir
        
        if text_embs_dir == "tfidf_pca":
            tracks = [i for i in os.listdir(dataset_root) if os.path.isdir(os.path.join(dataset_root, i))]
            df_dict = {}
            for track in tracks:
                track_path = os.path.join(dataset_root, track)
                df_dict[track] = {f"cam{n}" : pd.read_csv(os.path.join(track_path, f"descriptions_Cam{n}.csv")) for n in range(1, 6)}
            self.descriptoins_dict = df_dict
            
            # load tfidf and pca
            self.vectorizer, self.pca = self._load_tfidf_pca()
                
    def __getitem__(self, idx: int) -> Dict[str, Union[int, Tensor]]:  # noqa: D105
        data: Dict[str, Union[int, Tensor]] = {"idx": idx}
        row = self.dataset_df.iloc[idx]
        data["utm"] = torch.tensor(row[["northing", "easting"]].to_numpy(dtype=np.float32))
        track_dir = self.dataset_root / str(row["track"])

        if "image" in self.modalities and self.images_subdir is not None:
            im_filepath = track_dir / self.images_subdir / f"{row['image']}.png"
            im = cv2.imread(str(im_filepath))
            im = cv2.cvtColor(im, cv2.COLOR_BGR2RGB)
            im = self.image_transform(im)
            data["image"] = im

        # TODO: implement multi-camera setup better?
        for n in range(1, 6):
            if f"image_cam{n}" in self.modalities:
                im_filepath = track_dir / f"lb3_small/Cam{n}" / f"{row['image']}.png"
                im = cv2.imread(str(im_filepath))
                im = cv2.cvtColor(im, cv2.COLOR_BGR2RGB)
                im = self.image_transform(im)
                data[f"image_cam{n}"] = im
<<<<<<< HEAD

        if "semantic" in self.modalities and self.semantic_subdir is not None:
            im_filepath = track_dir / self.semantic_subdir / f"{row['image']}.png" # image id is equal to semantic mask id~
            im = cv2.imread(str(im_filepath), cv2.IMREAD_UNCHANGED)
            # im = cv2.cvtColor(im, cv2.COLOR_BGR2RGB)
            im = self.semantic_transform(im)
            data["semantic"] = im
=======
                
        if self.text_embs_dir == "tfidf_pca":
            for n in range(6):
                if f"text_cam{n}" in self.modalities:
                    cam = f"cam{n}"
                    track = str(row["track"])
                    imagename = row['image']
                    cam_df = self.descriptoins_dict[track][cam]
                    # text = cam_df[cam_df["path"] == f"{imagename}.png"]["description"][0]
                    text = cam_df[cam_df["path"] == f"{imagename}.png"]["description"].values[0]
                    # data[f"text_cam{n}"] = text
                    data[f"text_emb_{cam}"] = self.tfidf_pca_text_transform(text)
        else:
            for n in range(6):
                if f"text_cam{n}" in self.modalities:
                    cam = f"Cam{n}"
                    track = str(row["track"])
                    imagename = row['image']
                    # emb_path = os.path.join(track_dir, self.text_embs_dir, cam, imagename + ".pt" )
                    emb_path = track_dir / self.text_embs_dir / cam /  f"{imagename}.pt" 
                    data[f"text_emb_cam{n}"] = torch.load(emb_path, map_location="cpu")
            
>>>>>>> fbc7a5e5
        if "cloud" in self.modalities and self.clouds_subdir is not None:
            pc_filepath = track_dir / self.clouds_subdir / f"{row['pointcloud']}.bin"
            pc = self._load_pc(pc_filepath)
            pc = self.cloud_transform(pc)
            data["cloud"] = pc
        return data

    def _load_pc(self, filepath: Union[str, Path]) -> Tensor:
        pc = np.fromfile(filepath, dtype=np.float32)
        pc = np.reshape(pc, (pc.shape[0] // 3, 3))
        in_range_idx = np.all(
            np.logical_and(self.coords_limit[0] <= pc, pc <= self.coords_limit[1]),  # select points in range
            axis=1,
        )
        pc = pc[in_range_idx]
        pc_tensor = torch.tensor(pc, dtype=torch.float32)
        return pc_tensor
    
    def _load_tfidf_pca(self, base_savepath="./opr/datasets/"):
        from joblib import load
        vectorizer_savepath = os.path.join(base_savepath, 'vectorizer.joblib')
        pca_savepath = os.path.join(base_savepath, 'pca.joblib')

        vectorizer = load(vectorizer_savepath)
        pca = load(pca_savepath)
        return vectorizer, pca
    
    def tfidf_pca_text_transform(self, text):
        vect_data = self.vectorizer.transform([text]).toarray()
        pca_data = self.pca.transform(vect_data)
        pca_data = torch.tensor(pca_data, dtype=torch.float32)
        return pca_data
        <|MERGE_RESOLUTION|>--- conflicted
+++ resolved
@@ -28,7 +28,7 @@
         subset: Literal["train", "val", "test"] = "train",
         modalities: Union[str, Tuple[str, ...]] = ("image", "cloud"),
         images_subdir: Optional[Union[str, Path]] = "lb3_small/Cam5",
-<<<<<<< HEAD
+        text_embs_dir: Optional[Union[str, Path]] = "tfidf_pca",
         semantic_subdir: Optional[Union[str, Path]] = "lb3_segmentation_small/Cam5",
         mink_quantization_size: Optional[float] = 0.5,
         coords_limit: Tuple[int, int] = (-100, 100),
@@ -80,113 +80,6 @@
 
         self.image_transform = DefaultImageTransform(train=(self.subset == "train"))
         self.semantic_transform = DefaultSemanticTransform(train=(self.subset == "train"))
-        self.cloud_transform = DefaultCloudTransform(train=(self.subset == "train"))
-        self.cloud_set_transform = DefaultCloudSetTransform(train=(self.subset == "train"))
-
-    def __getitem__(self, idx: int) -> Dict[str, Union[int, Tensor]]:  # noqa: D105
-        data: Dict[str, Union[int, Tensor]] = {"idx": idx}
-        row = self.dataset_df.iloc[idx]
-        data["utm"] = torch.tensor(row[["northing", "easting"]].to_numpy(dtype=np.float32))
-        track_dir = self.dataset_root / str(row["track"])
-        if "image" in self.modalities and self.images_subdir is not None:
-            im_filepath = track_dir / self.images_subdir / f"{row['image']}.png"
-            im = cv2.imread(str(im_filepath))
-            im = cv2.cvtColor(im, cv2.COLOR_BGR2RGB)
-            im = self.image_transform(im)
-            data["image"] = im
-
-        # TODO: implement multi-camera setup better?
-        for n in range(6):
-            if f"image_cam{n}" in self.modalities:
-                im_filepath = track_dir / f"lb3_small/Cam{n}" / f"{row['image']}.png"
-                im = cv2.imread(str(im_filepath))
-                im = cv2.cvtColor(im, cv2.COLOR_BGR2RGB)
-                im = self.image_transform(im)
-                data[f"image_cam{n}"] = im
-
-        if "semantic" in self.modalities and self.semantic_subdir is not None:
-            im_filepath = track_dir / self.semantic_subdir / f"{row['image']}.png" # image id is equal to semantic mask id~
-            im = cv2.imread(str(im_filepath), cv2.IMREAD_UNCHANGED)
-            # im = cv2.cvtColor(im, cv2.COLOR_BGR2RGB)
-            im = self.semantic_transform(im)
-            data["semantic"] = im
-        if "cloud" in self.modalities and self.clouds_subdir is not None:
-            pc_filepath = track_dir / self.clouds_subdir / f"{row['pointcloud']}.bin"
-            pc = self._load_pc(pc_filepath)
-            pc = self.cloud_transform(pc)
-            data["cloud"] = pc
-        return data
-
-    def _load_pc(self, filepath: Union[str, Path]) -> Tensor:
-        pc = np.fromfile(filepath, dtype=np.float32)
-        pc = np.reshape(pc, (pc.shape[0] // 3, 3))
-        in_range_idx = np.all(
-            np.logical_and(self.coords_limit[0] <= pc, pc <= self.coords_limit[1]),  # select points in range
-            axis=1,
-        )
-        pc = pc[in_range_idx]
-        pc_tensor = torch.tensor(pc, dtype=torch.float32)
-        return pc_tensor
-
-class NCLTDataset_OneHotSemantic(BaseDataset):
-    """NCLT dataset implementation."""
-
-    def __init__(
-        self,
-        dataset_root: Union[str, Path],
-        subset: Literal["train", "val", "test"] = "train",
-        modalities: Union[str, Tuple[str, ...]] = ("image", "cloud"),
-        images_subdir: Optional[Union[str, Path]] = "lb3_small/Cam5",
-        semantic_subdir: Optional[Union[str, Path]] = "lb3_segmentation_small/Cam5",
-=======
-        text_embs_dir: Optional[Union[str, Path]] = "tfidf_pca",
->>>>>>> fbc7a5e5
-        mink_quantization_size: Optional[float] = 0.5,
-        coords_limit: Tuple[int, int] = (-100, 100),
-    ) -> None:
-        """NCLT dataset implementation.
-
-        Args:
-            dataset_root (Union[str, Path]): Path to the dataset root directory.
-            subset (Literal["train", "val", "test"]): Current subset to load. Defaults to "train".
-            modalities (Union[str, Tuple[str, ...]]): List of modalities for which the data should be loaded.
-                Defaults to ( "image", "cloud").
-            images_subdir (Union[str, Path], optional): Images subdirectory path.
-                Defaults to "lb3_small/Cam5".
-            mink_quantization_size (float, optional): The quantization size for point clouds.
-                Defaults to 0.5.
-            coords_limit (Tuple[int, int]): Lower and upper limits for pointcloud's coordinates.
-                Defaults to (-100, 100).
-
-        Raises:
-            ValueError: If images_subdir is undefined.
-        """
-        super().__init__(dataset_root, subset, modalities)
-
-        if "image" in self.modalities:
-            if images_subdir:
-                self.images_subdir = Path(images_subdir)
-            else:
-                raise ValueError(
-                    "Given 'images' in 'modalities' argument, but 'images_subdir' is set to None"
-                )
-
-        if "semantic" in self.modalities:
-            if semantic_subdir:
-                self.semantic_subdir = Path(semantic_subdir)
-            else:
-                raise ValueError(
-                    "Given 'semantic' in 'modalities' argument, but 'semantic_subdir' is set to None"
-                )
-
-        if "cloud" in self.modalities:
-            self.clouds_subdir = Path("velodyne_data")
-
-        self.mink_quantization_size = mink_quantization_size
-        self.coords_limit = coords_limit
-
-        self.image_transform = DefaultImageTransform(train=(self.subset == "train"))
-        self.semantic_transform = OneHotSemanticTransform(train=(self.subset == "train"))
         self.cloud_transform = DefaultCloudTransform(train=(self.subset == "train"))
         self.cloud_set_transform = DefaultCloudSetTransform(train=(self.subset == "train"))
         
@@ -209,7 +102,6 @@
         row = self.dataset_df.iloc[idx]
         data["utm"] = torch.tensor(row[["northing", "easting"]].to_numpy(dtype=np.float32))
         track_dir = self.dataset_root / str(row["track"])
-
         if "image" in self.modalities and self.images_subdir is not None:
             im_filepath = track_dir / self.images_subdir / f"{row['image']}.png"
             im = cv2.imread(str(im_filepath))
@@ -225,7 +117,6 @@
                 im = cv2.cvtColor(im, cv2.COLOR_BGR2RGB)
                 im = self.image_transform(im)
                 data[f"image_cam{n}"] = im
-<<<<<<< HEAD
 
         if "semantic" in self.modalities and self.semantic_subdir is not None:
             im_filepath = track_dir / self.semantic_subdir / f"{row['image']}.png" # image id is equal to semantic mask id~
@@ -233,30 +124,6 @@
             # im = cv2.cvtColor(im, cv2.COLOR_BGR2RGB)
             im = self.semantic_transform(im)
             data["semantic"] = im
-=======
-                
-        if self.text_embs_dir == "tfidf_pca":
-            for n in range(6):
-                if f"text_cam{n}" in self.modalities:
-                    cam = f"cam{n}"
-                    track = str(row["track"])
-                    imagename = row['image']
-                    cam_df = self.descriptoins_dict[track][cam]
-                    # text = cam_df[cam_df["path"] == f"{imagename}.png"]["description"][0]
-                    text = cam_df[cam_df["path"] == f"{imagename}.png"]["description"].values[0]
-                    # data[f"text_cam{n}"] = text
-                    data[f"text_emb_{cam}"] = self.tfidf_pca_text_transform(text)
-        else:
-            for n in range(6):
-                if f"text_cam{n}" in self.modalities:
-                    cam = f"Cam{n}"
-                    track = str(row["track"])
-                    imagename = row['image']
-                    # emb_path = os.path.join(track_dir, self.text_embs_dir, cam, imagename + ".pt" )
-                    emb_path = track_dir / self.text_embs_dir / cam /  f"{imagename}.pt" 
-                    data[f"text_emb_cam{n}"] = torch.load(emb_path, map_location="cpu")
-            
->>>>>>> fbc7a5e5
         if "cloud" in self.modalities and self.clouds_subdir is not None:
             pc_filepath = track_dir / self.clouds_subdir / f"{row['pointcloud']}.bin"
             pc = self._load_pc(pc_filepath)
@@ -280,13 +147,107 @@
         vectorizer_savepath = os.path.join(base_savepath, 'vectorizer.joblib')
         pca_savepath = os.path.join(base_savepath, 'pca.joblib')
 
-        vectorizer = load(vectorizer_savepath)
-        pca = load(pca_savepath)
-        return vectorizer, pca
-    
-    def tfidf_pca_text_transform(self, text):
-        vect_data = self.vectorizer.transform([text]).toarray()
-        pca_data = self.pca.transform(vect_data)
-        pca_data = torch.tensor(pca_data, dtype=torch.float32)
-        return pca_data
-        +class NCLTDataset_OneHotSemantic(BaseDataset):
+    """NCLT dataset implementation."""
+
+    def __init__(
+        self,
+        dataset_root: Union[str, Path],
+        subset: Literal["train", "val", "test"] = "train",
+        modalities: Union[str, Tuple[str, ...]] = ("image", "cloud"),
+        images_subdir: Optional[Union[str, Path]] = "lb3_small/Cam5",
+        semantic_subdir: Optional[Union[str, Path]] = "lb3_segmentation_small/Cam5",
+        mink_quantization_size: Optional[float] = 0.5,
+        coords_limit: Tuple[int, int] = (-100, 100),
+    ) -> None:
+        """NCLT dataset implementation.
+
+        Args:
+            dataset_root (Union[str, Path]): Path to the dataset root directory.
+            subset (Literal["train", "val", "test"]): Current subset to load. Defaults to "train".
+            modalities (Union[str, Tuple[str, ...]]): List of modalities for which the data should be loaded.
+                Defaults to ( "image", "cloud").
+            images_subdir (Union[str, Path], optional): Images subdirectory path.
+                Defaults to "lb3_small/Cam5".
+            mink_quantization_size (float, optional): The quantization size for point clouds.
+                Defaults to 0.5.
+            coords_limit (Tuple[int, int]): Lower and upper limits for pointcloud's coordinates.
+                Defaults to (-100, 100).
+
+        Raises:
+            ValueError: If images_subdir is undefined.
+        """
+        super().__init__(dataset_root, subset, modalities)
+
+        if "image" in self.modalities:
+            if images_subdir:
+                self.images_subdir = Path(images_subdir)
+            else:
+                raise ValueError(
+                    "Given 'images' in 'modalities' argument, but 'images_subdir' is set to None"
+                )
+
+        if "semantic" in self.modalities:
+            if semantic_subdir:
+                self.semantic_subdir = Path(semantic_subdir)
+            else:
+                raise ValueError(
+                    "Given 'semantic' in 'modalities' argument, but 'semantic_subdir' is set to None"
+                )
+
+        if "cloud" in self.modalities:
+            self.clouds_subdir = Path("velodyne_data")
+
+        self.mink_quantization_size = mink_quantization_size
+        self.coords_limit = coords_limit
+
+        self.image_transform = DefaultImageTransform(train=(self.subset == "train"))
+        self.semantic_transform = OneHotSemanticTransform(train=(self.subset == "train"))
+        self.cloud_transform = DefaultCloudTransform(train=(self.subset == "train"))
+        self.cloud_set_transform = DefaultCloudSetTransform(train=(self.subset == "train"))
+
+    def __getitem__(self, idx: int) -> Dict[str, Union[int, Tensor]]:  # noqa: D105
+        data: Dict[str, Union[int, Tensor]] = {"idx": idx}
+        row = self.dataset_df.iloc[idx]
+        data["utm"] = torch.tensor(row[["northing", "easting"]].to_numpy(dtype=np.float32))
+        track_dir = self.dataset_root / str(row["track"])
+
+        if "image" in self.modalities and self.images_subdir is not None:
+            im_filepath = track_dir / self.images_subdir / f"{row['image']}.png"
+            im = cv2.imread(str(im_filepath))
+            im = cv2.cvtColor(im, cv2.COLOR_BGR2RGB)
+            im = self.image_transform(im)
+            data["image"] = im
+
+        # TODO: implement multi-camera setup better?
+        for n in range(6):
+            if f"image_cam{n}" in self.modalities:
+                im_filepath = track_dir / f"lb3_small/Cam{n}" / f"{row['image']}.png"
+                im = cv2.imread(str(im_filepath))
+                im = cv2.cvtColor(im, cv2.COLOR_BGR2RGB)
+                im = self.image_transform(im)
+                data[f"image_cam{n}"] = im
+
+        if "semantic" in self.modalities and self.semantic_subdir is not None:
+            im_filepath = track_dir / self.semantic_subdir / f"{row['image']}.png" # image id is equal to semantic mask id~
+            im = cv2.imread(str(im_filepath), cv2.IMREAD_UNCHANGED)
+            # im = cv2.cvtColor(im, cv2.COLOR_BGR2RGB)
+            im = self.semantic_transform(im)
+            data["semantic"] = im
+        if "cloud" in self.modalities and self.clouds_subdir is not None:
+            pc_filepath = track_dir / self.clouds_subdir / f"{row['pointcloud']}.bin"
+            pc = self._load_pc(pc_filepath)
+            pc = self.cloud_transform(pc)
+            data["cloud"] = pc
+        return data
+
+    def _load_pc(self, filepath: Union[str, Path]) -> Tensor:
+        pc = np.fromfile(filepath, dtype=np.float32)
+        pc = np.reshape(pc, (pc.shape[0] // 3, 3))
+        in_range_idx = np.all(
+            np.logical_and(self.coords_limit[0] <= pc, pc <= self.coords_limit[1]),  # select points in range
+            axis=1,
+        )
+        pc = pc[in_range_idx]
+        pc_tensor = torch.tensor(pc, dtype=torch.float32)
+        return pc_tensor