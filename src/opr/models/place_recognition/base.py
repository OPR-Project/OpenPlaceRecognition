--- conflicted
+++ resolved
@@ -2,12 +2,8 @@
 import os
 from typing import Dict, Optional
 
-<<<<<<< HEAD
-import MinkowskiEngine as ME  # noqa: N817
 import torch
-=======
 from loguru import logger
->>>>>>> 2449a6e2
 from torch import Tensor, nn
 import numpy as np
 import onnxruntime
