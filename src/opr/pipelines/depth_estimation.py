import numpy as np
import torch
import torch.nn as nn
from os import PathLike
from argparse import Namespace
from opr.utils import init_model, parse_device
from typing import Dict, Optional, Union
from torchvision.transforms import Resize
from skimage.transform import resize
<<<<<<< HEAD
from sklearn.linear_model import LinearRegression
=======
>>>>>>> c12516e4
import torch_tensorrt
import time

class DepthEstimationPipeline:
    def __init__(self, 
                 model: nn.Module,
                 model_type: str = 'AdelaiDepth',
                 align_type: str = 'average',
                 mode: str = 'indoor',
                 model_weights_path: Optional[Union[str, PathLike]] = None,
                 device: Union[str, int, torch.device] = "cuda"):
        """
        This class provides a pipeline for monocular depth estimation with use of sparse lidar point cloud data.

        Args:
            model (nn.Module): PyTorch model for depth estimation.
            model_type (str): Type of the neural depth reconstruction model, either 'AdelaiDepth' or 'DepthAnything'.
            align_type (str): Predicted depth and point cloud alignment type, either 'average' or 'regression'.
            mode (str): Mode of operation, either 'indoor' or 'outdoor'.
            model_weights_path (Optional[Union[str, PathLike]]): Path to the model weights (optional).
            device (Union[str, int, torch.device]): Device to run the model on (defaults to "cuda").
        """

        self.device = parse_device(device)
        self.model = init_model(model, model_weights_path, self.device)
        self.model_type = model_type
        assert self.model_type in ['AdelaiDepth', 'DepthAnything']
        self.align_type = align_type
        assert align_type in ['average', 'regression']
        self.mode = mode
        assert self.mode in ['indoor', 'outdoor']
        self.model.eval()
        self.forward_type = 'fp32'
<<<<<<< HEAD

    def set_camera_matrix(self, camera_matrix: Dict[str, float]):
        """Set the camera intrinsic matrix for calculations."""
        self.camera_matrix = Namespace(**camera_matrix)

    def set_lidar_to_camera_transform(self, transform):
        """Set lidar to camera transform"""
=======
        self.trt_model = None

    def set_camera_matrix(self, camera_matrix: Dict[str, float]):
        self.camera_matrix = Namespace(**camera_matrix)

    def set_lidar_to_camera_transform(self, transform):
>>>>>>> c12516e4
        self.lidar_to_camera_transform = transform
    
    def get_depth_with_lidar(self, image: np.ndarray, point_cloud: np.ndarray) -> np.ndarray:
        """Obtain depth estimation from the provided image and point cloud data.
        Args:
            image: np.ndarray - monocular image
            point_cloud: np.ndarray - sparse lidar point cloud

        Returns:
            depth: np.ndarray - reconstructed depth map with the same height and width as the input image
            zs: np.ndarray - z values of the lidar point cloud projected on the iamge
            errors: np.ndarray - absolute errors of depth reconstruction for the points of the projected lidar point cloud
            rel_errors: np.ndarray - relative errors of depth reconstruction for the points of the projected lidar point cloud
        """
        raw_img_h, raw_img_w = image.shape[0], image.shape[1]
<<<<<<< HEAD
        if self.model_type == 'DepthAnything':
            image = resize(image, (240, 320))
            image = (image * 255).astype(np.uint8)
        else:
            image = resize(image, (480, 640))
        start_time = time.time()
        if self.model_type == 'AdelaiDepth':
            image_tensor = torch.Tensor(np.transpose(image, [2, 0, 1])[np.newaxis, ...]).to(self.device)
            predicted_depth = self.model.inference(image_tensor).cpu().numpy()[0, 0]
        else:
            image_tensor, (h, w) = self.model.image2tensor(image)
            predicted_depth = self.model.infer_image(image)
        predicted_depth = resize(predicted_depth, (raw_img_h, raw_img_w))
        end_time = time.time()
        pcd_extended = np.concatenate((point_cloud, np.ones((point_cloud.shape[0], 1))), axis=1)
        pcd_transformed = pcd_extended @ np.linalg.inv(self.lidar_to_camera_transform).T
        pcd_transformed = pcd_transformed[:, :3] / pcd_transformed[:, 3:]
        pcd_forward_segment = pcd_transformed[pcd_transformed[:, 2] > 0]
        if self.mode == 'indoor':
            pcd_forward_segment = pcd_forward_segment[(pcd_forward_segment[:, 2] < 15) * \
                                (pcd_forward_segment[:, 0] > -15) * (pcd_forward_segment[:, 0] < 15) * \
                                (pcd_forward_segment[:, 1] > -5) * (pcd_forward_segment[:, 1] < 5)]
        else:
            pcd_forward_segment = pcd_forward_segment[(pcd_forward_segment[:, 2] < 50) * \
                                (pcd_forward_segment[:, 0] > -50) * (pcd_forward_segment[:, 0] < 50) * \
                                (pcd_forward_segment[:, 1] > -10) * (pcd_forward_segment[:, 1] < 10)]
        pcd_in_fov = pcd_forward_segment[np.abs(pcd_forward_segment[:, 0] / pcd_forward_segment[:, 2]) < self.camera_matrix.cx / self.camera_matrix.f]
        pcd_in_fov = pcd_in_fov[np.abs(pcd_in_fov[:, 1] / pcd_in_fov[:, 2]) < self.camera_matrix.cy / self.camera_matrix.f]
        pcd_in_fov_numpy = pcd_in_fov
        zs = []
        preds = []
        cnt = 0
        mask = np.zeros_like(predicted_depth)
        for x, y, z in pcd_in_fov_numpy:
            i = int(self.camera_matrix.cy + y / z * self.camera_matrix.f)
            j = int(self.camera_matrix.cx + x / z * self.camera_matrix.f)
            if self.mode == 'indoor':
                if i < raw_img_h / 3 or i > raw_img_h * 2 / 3:
                    continue
                if i < 0 or i >= raw_img_h or j < 0 or j >= raw_img_w:
                    continue
            else:
                if y > 0:
                    continue
            mask[i, j] = predicted_depth[i, j]
            zs.append(z)
            preds.append(predicted_depth[i, j])
            cnt += 1
        zs = np.array(zs)
        preds = np.array(preds)
        print('cnt:', cnt)
        if self.align_type == 'average':
            depth = predicted_depth * np.mean(zs / preds)
        else:
            lin = LinearRegression()
            lin.fit(X=preds[:, np.newaxis], y=zs)
            depth = predicted_depth * lin.coef_[0] + lin.intercept_
        errors = []
        rel_errors = []
        zs = []
=======
        image = resize(image, (480, 640))
        image_tensor = torch.Tensor(np.transpose(image, [2, 0, 1])[np.newaxis, ...]).to(self.device)
        if self.forward_type == 'fp32':
            if not self.trt_model:
                 # Enabled precision for TensorRT optimization
                 enabled_precisions = {torch.float32}
                 # Whether to print verbose logs
                 debug = True
                 # Workspace size for TensorRT
                 workspace_size = 20 << 30
                 # Maximum number of TRT Engines
                 # (Lower value allows more graph segmentation)
                 min_block_size = 7
                 # Operations to Run in Torch, regardless of converter support
                 torch_executed_ops = {}

                 # Build and compile the model with torch.compile, using Torch-TensorRT backend
                 self.trt_model = torch_tensorrt.compile(
                            self.model.depth_model,
                            ir="torch_compile",
                            inputs=[image_tensor.contiguous()],
                            enabled_precisions=enabled_precisions,
                            debug=debug,
                            workspace_size=workspace_size,
                            min_block_size=min_block_size,
                            torch_executed_ops=torch_executed_ops,
                        )
        start_time = time.time()
        #predicted_depth = self.model.inference(image_tensor).cpu().numpy()[0, 0]
        predicted_depth = self.trt_model(image_tensor).cpu().numpy()[0,0]
        predicted_depth = resize(predicted_depth, (raw_img_h, raw_img_w))
        end_time = time.time()
        print('Inference time:', end_time - start_time)
        pcd_extended = np.concatenate((point_cloud, np.ones((point_cloud.shape[0], 1))), axis=1)
        pcd_transformed = pcd_extended @ self.lidar_to_camera_transform
        pcd_transformed = pcd_transformed[:, :3] / pcd_transformed[:, 3:]
        pcd_forward_segment = pcd_transformed[pcd_transformed[:, 2] > 0]
        pcd_forward_segment = pcd_forward_segment[(pcd_forward_segment[:, 2] < 15) * \
                              (pcd_forward_segment[:, 0] > -15) * (pcd_forward_segment[:, 0] < 15) * \
                              (pcd_forward_segment[:, 1] > -5) * (pcd_forward_segment[:, 1] < 5)]
        print('Max x, y, z:', pcd_forward_segment.max(axis=0))
        pcd_in_fov = pcd_forward_segment[np.abs(pcd_forward_segment[:, 0] / pcd_forward_segment[:, 2]) < self.camera_matrix.cx / self.camera_matrix.f]
        pcd_in_fov = pcd_in_fov[np.abs(pcd_in_fov[:, 1] / pcd_in_fov[:, 2]) < self.camera_matrix.cy / self.camera_matrix.f]
        pcd_in_fov_numpy = pcd_in_fov
        scale_coefs = []
        cnt = 0
>>>>>>> c12516e4
        for x, y, z in pcd_in_fov_numpy:
            i = int(self.camera_matrix.cy + y / z * self.camera_matrix.f)
            j = int(self.camera_matrix.cx + x / z * self.camera_matrix.f)
            if i < 0 or i >= raw_img_h or j < 0 or j >= raw_img_w:
                continue
<<<<<<< HEAD
            if y > 0:
                continue
            zs.append(z)
            errors.append(np.abs(depth[i, j] - z))
            rel_errors.append(np.abs(depth[i, j] - z) / z)
            cnt += 1
        errors = np.array(errors)
        rel_errors = np.array(rel_errors)
        rmse = np.sqrt(np.mean(errors ** 2))
        rel = np.mean(rel_errors)
        return depth, zs, errors, rel_errors
=======
            scale_coefs.append(z / predicted_depth[i, j])
            cnt += 1
        print('cnt:', cnt)
        print('depth scale coefficients:', np.min(scale_coefs), np.mean(scale_coefs), np.max(scale_coefs))
        return predicted_depth * np.mean(scale_coefs)
>>>>>>> c12516e4
<|MERGE_RESOLUTION|>--- conflicted
+++ resolved
@@ -7,10 +7,7 @@
 from typing import Dict, Optional, Union
 from torchvision.transforms import Resize
 from skimage.transform import resize
-<<<<<<< HEAD
 from sklearn.linear_model import LinearRegression
-=======
->>>>>>> c12516e4
 import torch_tensorrt
 import time
 
@@ -44,7 +41,6 @@
         assert self.mode in ['indoor', 'outdoor']
         self.model.eval()
         self.forward_type = 'fp32'
-<<<<<<< HEAD
 
     def set_camera_matrix(self, camera_matrix: Dict[str, float]):
         """Set the camera intrinsic matrix for calculations."""
@@ -52,14 +48,6 @@
 
     def set_lidar_to_camera_transform(self, transform):
         """Set lidar to camera transform"""
-=======
-        self.trt_model = None
-
-    def set_camera_matrix(self, camera_matrix: Dict[str, float]):
-        self.camera_matrix = Namespace(**camera_matrix)
-
-    def set_lidar_to_camera_transform(self, transform):
->>>>>>> c12516e4
         self.lidar_to_camera_transform = transform
     
     def get_depth_with_lidar(self, image: np.ndarray, point_cloud: np.ndarray) -> np.ndarray:
@@ -75,7 +63,7 @@
             rel_errors: np.ndarray - relative errors of depth reconstruction for the points of the projected lidar point cloud
         """
         raw_img_h, raw_img_w = image.shape[0], image.shape[1]
-<<<<<<< HEAD
+
         if self.model_type == 'DepthAnything':
             image = resize(image, (240, 320))
             image = (image * 255).astype(np.uint8)
@@ -136,60 +124,12 @@
         errors = []
         rel_errors = []
         zs = []
-=======
-        image = resize(image, (480, 640))
-        image_tensor = torch.Tensor(np.transpose(image, [2, 0, 1])[np.newaxis, ...]).to(self.device)
-        if self.forward_type == 'fp32':
-            if not self.trt_model:
-                 # Enabled precision for TensorRT optimization
-                 enabled_precisions = {torch.float32}
-                 # Whether to print verbose logs
-                 debug = True
-                 # Workspace size for TensorRT
-                 workspace_size = 20 << 30
-                 # Maximum number of TRT Engines
-                 # (Lower value allows more graph segmentation)
-                 min_block_size = 7
-                 # Operations to Run in Torch, regardless of converter support
-                 torch_executed_ops = {}
 
-                 # Build and compile the model with torch.compile, using Torch-TensorRT backend
-                 self.trt_model = torch_tensorrt.compile(
-                            self.model.depth_model,
-                            ir="torch_compile",
-                            inputs=[image_tensor.contiguous()],
-                            enabled_precisions=enabled_precisions,
-                            debug=debug,
-                            workspace_size=workspace_size,
-                            min_block_size=min_block_size,
-                            torch_executed_ops=torch_executed_ops,
-                        )
-        start_time = time.time()
-        #predicted_depth = self.model.inference(image_tensor).cpu().numpy()[0, 0]
-        predicted_depth = self.trt_model(image_tensor).cpu().numpy()[0,0]
-        predicted_depth = resize(predicted_depth, (raw_img_h, raw_img_w))
-        end_time = time.time()
-        print('Inference time:', end_time - start_time)
-        pcd_extended = np.concatenate((point_cloud, np.ones((point_cloud.shape[0], 1))), axis=1)
-        pcd_transformed = pcd_extended @ self.lidar_to_camera_transform
-        pcd_transformed = pcd_transformed[:, :3] / pcd_transformed[:, 3:]
-        pcd_forward_segment = pcd_transformed[pcd_transformed[:, 2] > 0]
-        pcd_forward_segment = pcd_forward_segment[(pcd_forward_segment[:, 2] < 15) * \
-                              (pcd_forward_segment[:, 0] > -15) * (pcd_forward_segment[:, 0] < 15) * \
-                              (pcd_forward_segment[:, 1] > -5) * (pcd_forward_segment[:, 1] < 5)]
-        print('Max x, y, z:', pcd_forward_segment.max(axis=0))
-        pcd_in_fov = pcd_forward_segment[np.abs(pcd_forward_segment[:, 0] / pcd_forward_segment[:, 2]) < self.camera_matrix.cx / self.camera_matrix.f]
-        pcd_in_fov = pcd_in_fov[np.abs(pcd_in_fov[:, 1] / pcd_in_fov[:, 2]) < self.camera_matrix.cy / self.camera_matrix.f]
-        pcd_in_fov_numpy = pcd_in_fov
-        scale_coefs = []
-        cnt = 0
->>>>>>> c12516e4
         for x, y, z in pcd_in_fov_numpy:
             i = int(self.camera_matrix.cy + y / z * self.camera_matrix.f)
             j = int(self.camera_matrix.cx + x / z * self.camera_matrix.f)
             if i < 0 or i >= raw_img_h or j < 0 or j >= raw_img_w:
                 continue
-<<<<<<< HEAD
             if y > 0:
                 continue
             zs.append(z)
@@ -200,11 +140,4 @@
         rel_errors = np.array(rel_errors)
         rmse = np.sqrt(np.mean(errors ** 2))
         rel = np.mean(rel_errors)
-        return depth, zs, errors, rel_errors
-=======
-            scale_coefs.append(z / predicted_depth[i, j])
-            cnt += 1
-        print('cnt:', cnt)
-        print('depth scale coefficients:', np.min(scale_coefs), np.mean(scale_coefs), np.max(scale_coefs))
-        return predicted_depth * np.mean(scale_coefs)
->>>>>>> c12516e4
+        return depth, zs, errors, rel_errors